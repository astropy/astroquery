0.3.9 (unreleased)
------------------

- ATOMIC: fix several bugs for using Quantited for the range parameters. [#1187]
- ESASKY: get_maps() accepts dict or list of (name, Table) pairs as input
  table list. [#1167]
- ESO: Catch exception on login when keyring fails to get a valid storage.
  [#1198]
- HITRAN: use class-based API [#824]
- JPL Horizons: Fix for missing total absolute magnitude or phase coefficient for comets [#1151]
- MAST: Enable converting list of products into S3 uris [#1126]
- NASA_ADS: Use new API [#1162]
- VO_CONESEARCH: Service validator now uses new STScI VAO TAP registry. [#1114]
- Nasa Exoplanet Arhive: Add option to return all columns. [#1183]
- File download progress bar no longer displays when Astropy log level
  is set to "WARNING", "ERROR", or "CRITICAL". [#1188]
<<<<<<< HEAD
- MAST: Updating HSC and Gaia catalog calls (bugfix) [#1203]
- JPLSpec: New query service for JPL Molecular Spectral Catalog. [#1170]
=======
>>>>>>> ae9bafe3


0.3.8 (2018-04-27)
------------------

- New tool ``jplhorizons``: JPL Horizons service to obtain ephemerides,
  orbital elements, and state vectors for Solar System objects. [#1023]
- New tool ``mpc``: MPC Module to query the Minor Planet Center web service.
  [#1064, #1077]
- New tool ``oac``: Open Astronomy Catalog API to obtain data products on
  supernovae, TDEs, and kilonovae. [#1053]
- New tool ``wfau`` and ``vsa``: Refactor of the UKIDSS query tool add full
  WFAU support.  [#984]
- ALMA: Adding support for band and polarization selection. [#1108]
- HEASARC: Add additional functionality and expand query capabilities. [#1047]
- GAIA: Default URL switched to DR2 and made configurable. [#1112]
- IRSA: Raise exceptions for exceeding output table size limit. [#1032]
- IRSA_DUST: Call over https. [#1069]
- LAMDA: Fix writer for Windows on Python 3. [#1059]
- MAST: Removing filesize checking due to unreliable filesize reporting in
  the database. [#1050]
- MAST: Added Catalogs class. [#1049]
- MAST: Enable downloading MAST HST data from S3. [#1040]
- SPLATALOGUE: Move to https as old HTTP post requests were broken. [#1076]
- UKIDSS: Update to DR10 as default database. [#984]
- utils.TAP: Add tool to check for phase of background job. [#1073]
- utils.TAP: Added redirect handling to sync jobs. [#1099]
- utils.TAP: Fix jobsIDs assignment. [#1105]
- VO_CONESEARCH: URL for validated services have changed. Old URL should still
  redirect but it is deprecated. [#1033]

0.3.7 (2018-01-25)
------------------

- New tool: Exoplanet Orbit Catalog, NASA Exoplanet Archive [#771]
- ESO: The upstream API changed.  We have adapted.  [#970]
- ESO: Added 'destination' keyword to Eso.retrieve_data(), to download files
  to a specific location (other than the cache). [#976]
- ESO: Fixed Eso.query_instrument() to use instrument specific query forms
  (it was using the main form before). [#976]
- ESO: Implemented Eso.query_main() to query all instruments with the main form
  (even the ones without a specific form). [#976]
- ESO: Disabled caching for all Eso.retrieve_data() operations. [#976]
- ESO: Removed deprecated Eso.data_retrieval() and Eso.query_survey().
  Please use Eso.retrieve_data() and Eso.query_surveys() instead. [#1019]
- ESO: Added configurable URL. [#1017]
- ESO: Fixed string related bugs. [#981]
- MAST: Added convenience function to list available missions. [#947]
- MAST: Added login capabilities [#982]
- MAST: Updated download functionality [#1004]
- MAST: Fixed no results bug [#1003]
- utils.tap: Made tkinter optional dependency. [#983]
- utils.tap: Fixed a bug in load_tables. [#990]
- vo_conesearch: Fixed bad query for service that cannot accept '&&'
  in URL. [#993]
- vo_conesearch: Removed broken services from default list. [#997, #1002]
- IRSA Dust: fix units in extinction by band table. [#1016]
- IRSA: Updated links that switched to use https. [#1010]
- NRAO: Allow multiple configurations, telescopes in queries [#1020]
- SIMBAD: adding 'get_query_payload' kwarg to all public methods to return
  the request parameters. [#962]
- CosmoSim: Fixed login service. [#999]
- utils: upgrade ``prepend_docstr_noreturns`` to work with multiple
  sections, and thus rename it to ``prepend_docstr_nosections``. [#988]
- Vizier: find_catalogs will now respect UCD specifications [#1000]
- ATOMIC: Added ability to select which rows are returned from the atomic
  line database. [#1006]
- ESASKY: Added Windows support, various bugfixes. [#1001, #977]
- GAMA: Updated to use the newer DR3 release. [#1005]

0.3.6 (2017-07-03)
------------------

- New tool: MAST - added module to access the Barbara A. Mikulski Archive
  for Space Telescopes. [#920, #937]
- LAMDA: Add function to write LAMDA-formatted Tables to a datafile. [#887]
- ALMA: Fix to queries and tests that were broken by changes in the archive.
  Note that as of April 2017, the archive is significantly broken and missing
  many data sets. [#888]
- SIMBAD: "dist" is now available as a valid votable field. [#849]
  Additional minor fixes. [#932,#892]
- SHA: fix bug with the coordinate handling. [#885]
- ``turn_off_internet`` and ``turn_on_internet`` is not available any more
  from the main ``utils`` namespace, use them directly from
  ``utils.testing_tools``. [#940]
- Added the 'verify' kwarg to ``Astroquery.request`` to provide a workaround
  for services that have HTTPS URLs but missing certificates. [#928]

0.3.5 (2017-03-29)
------------------

- New tool: Gaia - added module to access the European Space Agency Gaia
  Archive. (#836)
- New tool: VO Cone Search - added module to access Virtual Observatory's
  Simple Cone Search. This is ported from ``astropy.vo``. (#859)
- New utility: TAP/TAP+ - added Table Access Protocol utility and the ESAC
  Science Data Centre (ESDC) extension. (#836)
- Fix VizieR to respect specification to return default columns only (#792)
- SIMBAD queries allow multiple configurable parameters (#820)
- Add a capability to resume partially-completed downloads for services that
  support the http 'range' keyword.  Currently applied to ESO and ALMA
  (#812,#876)
- SIMBAD now supports vectorized region queries.  A list of coordinates can be
  sent to SIMBAD simultaneously.  Users will also be warned if they submit
  queries with >10000 entries, which is the SIMBAD-recommended upper limit.
  Also, SIMBAD support has noted that any IP submitting >6 queries/second
  will be soft-banned, so we have added a warning to this effect in the
  documentation (#833)
- ALMA: Fix to always use https as the archive now requires it. (#814, #828)
- ESASky: Fix various issues related to remote API changes. (#805, #817)
- ESASky: Corrected Herschel filter indexing. (#844)
- ESO: Fix picking issue with simple ``query_survey()`` queries. (#801)
- ESO: Fix FEROS and HARPS instrument queries. (#840)
- NRAO: Change default radius from 1 degree to 1 arcmin. (#813)

0.3.4 (2016-11-21)
------------------

- New tool: basic HITRAN queries support (#617)
- Fix #737, an issue with broken ALMA archive tables, via a hack (#775)
- Correct HEASARC tool, which was sending incorrect data to the server (#774)
- Fix NIST issue #714 which led to badly-parsed tables (#773)
- NRAO archive tool allows user logins and HTML-based queries (#767, #780)
- ALMA allows kwargs as input, and various small fixes (#785, #790, #782)
- XMatch caching bug fixed (#789)
- Various fixes to ESASky (#779, #772, #770)
- New tool: VAMDC-cdms interface (#658)
- Fix issue with exclude keyword in Splatalogue queries (#616)

0.3.3 (2016-10-11)
------------------

- Option to toggle the display of the download bar (#734)
- ESASKY - added new module for querying the ESASKY archive (#758, #763, #765)
- Refactor Splatalogue and XMatch to use the caching (#747, #751)
- Minor data updates to Splatalogue (#746, #754, #760)
- Fix parsing bug for ``_parse_radius`` in Simbad (#753)
- Multiple fixes to ensure Windows compatibility (#709, #726)
- Minor fixes to ESO to match upstream form changes (#729)

0.3.2 (2016-06-10)
------------------

- Update ESO tool to work with new web API (#696)
- Added new instruments for ESO: ``ambient_paranal`` and ``meteo_paranal``
  (#657)
- Fix problem with listed votable fields being truncated in SIMBAD (#654)
- SDSS remote API fixes (#690)
- ALMA file downloader will skip over, rather than crashing on, access denied
  (HTTP 401) errors (#687)
- Continued minor ALMA fixes (#655,#672,#687,#688)
- Splatalogue export limit bugfix (#673)
- SIMBAD flux_quality flag corrected to flux_qual (#680)
- VIZIER add a flag to return the query payload for debugging (#668)

0.3.1 (2016-01-19)
------------------

- Fix bug in xmatch service that required astropy tables to have exactly 2
  columns on input (#641)
- Fix NASA ADS, which had an internal syntax error (#602)
- Bugfix in NRAO queries: telescope config was parsed incorrectly (#629)
- IBE - added new module for locating data from PTF, WISE, and 2MASS from IRSA.
  See <http://irsa.ipac.caltech.edu/ibe/> for more information about IBE and
  <http://www.ptf.caltech.edu/page/ibe> for more information about PTF survey
  data in particular. (#450)

0.3.0 (2015-10-26)
------------------

- Fix ESO APEX project ID keyword (#591)
- Fix ALMA queries when accessing private data (#601)
- Allow data downloads to use the cache (#601)

0.2.6 (2015-07-23)
------------------

- ESO bugfixes for handling radio buttons (#560)
- ESO: added SPHERE to list (#551)
- ESO/ALMA test cleanup (#553)
- Allow ALMA project view (#554)
- Fix Splatalogue version keyword (#557)

0.2.4 (2015-03-27)
------------------

- Bugfix for ``utils.commons.send_request()``: Raise exception if error status
  is returned in the response. (#491)
- Update for ALMA Cycle 3 API change (#500)
- Added LCOGT Archive support (#537)
- Refactored LAMDA to match the standard API and added a critical density
  calculation utility (#546)

0.2.3 (2014-09-30)
------------------


- AstroResponse has been removed, which means that all cached objects will have
  new hashes.  You should clear your cache: for most users, that means
  ``rm -r ~/.astropy/cache/astroquery/`` (#418)
- In ESO and ALMA, default to *not* storing your password.  New keyword
  ``store_password=False``.  (#415)
- In ESO, fixed a form activation issue triggered in ESO ``retrieve_data()``,
  updated file download link triggered by server side change.
  More interesting, made ``username`` optional in ``login()``:
  instead, you can now configure your preferred ``username``.
  Finally, automatic login is now used by ``retrieve_data()``, if configured. (#420, #427)
- Bugfix for UKIDSS: Login now uses the correct session to retrieve the data
  (#425)
- ALMA - many new features, including selective file retrieval.  Fixes many errors that
  were unnoticed in the previous version (#433)
- ALMA - add ``help`` method and pass payload keywords on correctly.  Validate
  the payload before querying. (#438)

0.2.2 (2014-09-10)
------------------

- Support direct transmission of SQL queries to the SDSS server (#410)
- Added email/text job completion alert (#407) to the CosmoSim tool (#267).
- ESO archive now supports HARPS/FEROS reprocessed data queries (#412)
- IPython notebook checker in the ESO tool is now compatible with regular
  python (#413)
- Added new tool: ALMA archive query tool
  http://astroquery.readthedocs.io/en/latest/alma/alma.html
  (#411)
- setup script and installation fixes

0.2 (2014-08-17)
----------------

- New tools: ESO, GAMA, xmatch, skyview, OEC
- Consistent with astropy 0.4 API for coordinates
- Now uses the astropy affiliated template
- Python 3 compatibility dramatically improved
- Caching added and enhanced: the default cache directory is
  ``~/.astropy/cache/astroquery/[service_name]``
- Services with separate login pages can be accessed


0.1 (2013-09-19)
----------------

- Initial release.  Includes features!<|MERGE_RESOLUTION|>--- conflicted
+++ resolved
@@ -14,12 +14,12 @@
 - Nasa Exoplanet Arhive: Add option to return all columns. [#1183]
 - File download progress bar no longer displays when Astropy log level
   is set to "WARNING", "ERROR", or "CRITICAL". [#1188]
-<<<<<<< HEAD
 - MAST: Updating HSC and Gaia catalog calls (bugfix) [#1203]
 - JPLSpec: New query service for JPL Molecular Spectral Catalog. [#1170]
-=======
->>>>>>> ae9bafe3
-
+- JPLHorizons: JPL server protocol bug fixed [#1192]
+- JPLHorizons: epoch range bug fixed [#1201]
+- JPLHorizons: user-defined location feature added [#1180]
+- JPLHorizons: ephemerides query updated to query all quantities
 
 0.3.8 (2018-04-27)
 ------------------
