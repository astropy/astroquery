# Licensed under a 3-clause BSD style license - see LICENSE.rst
from __future__ import print_function
import json
import os
import tempfile
import tarfile
import sys

from astropy.extern import six
from astropy.io import fits
from astropy import log
import astropy.units
import astropy.io.votable as votable

from ..query import BaseQuery
from ..utils import commons
from ..utils import async_to_sync
from . import conf
from ..exceptions import TableParseError


@async_to_sync
class ESASkyClass(BaseQuery):

    URLbase = conf.urlBase
    TIMEOUT = conf.timeout
<<<<<<< HEAD
    DEFAULT_ROW_LIMIT = conf.row_limit
    
=======

>>>>>>> f8356a4b
    __FITS_STRING = ".fits"
    __FTZ_STRING = ".FTZ"
    __TAR_STRING = ".tar"
    __ALL_STRING = "all"
    __CATALOGS_STRING = "catalogs"
    __OBSERVATIONS_STRING = "observations"
    __MISSION_STRING = "mission"
    __TAP_TABLE_STRING = "tapTable"
    __TAP_NAME_STRING = "tapName"
    __FILTER_STRING = "filter"
    __LABEL_STRING = "label"
    __OBSERVATION_ID_STRING = "observation_id"
    __METADATA_STRING = "metadata"
    __MAPS_STRING = "Maps"
    __PRODUCT_URL_STRING = "product_url"
    __SOURCE_LIMIT_STRING = "sourceLimit"
    __POLYGON_NAME_STRING = "polygonNameTapColumn"
    __POLYGON_RA_STRING = "polygonRaTapColumn"
    __POLYGON_DEC_STRING = "polygonDecTapColumn"
    __POS_TAP_STRING = "posTapColumn"
    __ORDER_BY_STRING = "orderBy"
    __IS_SURVEY_MISSION_STRING = "isSurveyMission"
    __ZERO_ARCMIN_STRING = "0 arcmin"
    __MIN_RADIUS_CATALOG_STRING = "5 arcsec"

    __HERSCHEL_STRING = 'herschel'
    __HST_STRING = 'hst'
    __INTEGRAL_STRING = 'integral'


    def list_maps(self):
        """
        Get a list of the mission names of the available observations in ESASky
        """
        return self._json_object_field_to_list(
            self._get_observation_json(cache = True), self.__MISSION_STRING)

    def list_catalogs(self):
        """
        Get a list of the mission names of the available catalogs in ESASky
        """
        return self._json_object_field_to_list(
            self._get_catalogs_json(cache = True), self.__MISSION_STRING)

    def query_object_maps(self, position, missions=__ALL_STRING,
                          get_query_payload=False, cache=True):
        """
        This method queries a chosen object or coordinate for all available maps
        which have observation data on the chosen position. It returns a
        TableList with all the found maps metadata for the chosen missions
        and object.

        Parameters
        ----------
        position : str or `astropy.coordinates` object
            Can either be a string of the location, eg 'M51', or the coordinates
            of the object.
        missions : string or list, optional
            Can be either a specific mission or a list of missions (all mission
            names are found in list_missions()) or 'all' to search in all
            missions. Defaults to 'all'.
        get_query_payload : bool, optional
            When set to True the method returns the HTTP request parameters.
            Defaults to False.
        cache : bool, optional
            When set to True the method will use a cache located at
            .astropy/astroquery/cache. Defaults to True.

        Returns
        -------
        table_list : `~astroquery.utils.TableList`
            Each mission returns a `~astropy.table.Table` with the metadata
            and observations available for the chosen missions and object.
            It is structured in a TableList like this:
            TableList with 8 tables:
            '0:HERSCHEL' with 8 column(s) and 25 row(s)
            '1:HST' with 8 column(s) and 735 row(s)

        Examples
        --------
        query_object_maps("m101", "all")

        query_object_maps("265.05, 69.0", "Herschel")
        query_object_maps("265.05, 69.0", ["Herschel", "HST"])
        """
        return self.query_region_maps(position, self.__ZERO_ARCMIN_STRING, missions,
                               get_query_payload, cache)
<<<<<<< HEAD
        
    def query_object_catalogs(self, position, catalogs=__ALL_STRING, 
                              row_limit=__DEFAULT_SOURCE_LIMIT, 
=======

    def query_object_catalogs(self, position, catalogs=__ALL_STRING,
>>>>>>> f8356a4b
                              get_query_payload=False, cache=True):
        """
        This method queries a chosen object or coordinate for all available
        catalogs and returns a TableList with all the found catalogs metadata
        for the chosen missions and object. To account for errors in telescope
        position, the method will look for any sources within a radius of
        5 arcsec of the chosen position.

        Parameters
        ----------
        position : str or `astropy.coordinates` object
            Can either be a string of the location, eg 'M51', or the coordinates
            of the object.
        catalogs : string or list, optional
<<<<<<< HEAD
            Can be either a specific catalog or a list of catalogs (all catalog 
            names are found in list_catalogs()) or 'all' to search in all 
            catalogs. Defaults to 'all'. 
        row_limit : int, optional
            Determines how many rows that will be fetched from the database
            for each mission. Can be -1 to select maximum (currently 100 000).
            Defaults to 2000. 
=======
            Can be either a specific catalog or a list of catalogs (all catalog
            names are found in list_catalogs()) or 'all' to search in all
            catalogs. Defaults to 'all'.
>>>>>>> f8356a4b
        get_query_payload : bool, optional
            When set to True the method returns the HTTP request parameters.
            Defaults to False.
        cache : bool, optional
            When set to True the method will use a cache located at
            .astropy/astroquery/cache. Defaults to True.
        Returns
        -------
        table_list : `~astroquery.utils.TableList`
            Each mission returns a `~astropy.table.Table` with the metadata
            of the catalogs available for the chosen mission and object.
            It is structured in a TableList like this:
            TableList with 8 tables:
            '0:Gaia DR1 TGA' with 8 column(s) and 25 row(s)
            '1:HSC' with 8 column(s) and 75 row(s)

        Examples
        --------
        query_object_catalogs("m101", "all")

        query_object_catalogs("265.05, 69.0", "Gaia DR1 TGA")
        query_object_catalogs("265.05, 69.0", ["Gaia DR1 TGA", "HSC"])
        """
<<<<<<< HEAD
        return self.query_region_catalogs(position, self.__ZERO_ARCMIN_STRING, 
                                          row_limit, catalogs, 
                                          get_query_payload, cache)
=======
        return self.query_region_catalogs(position, self.__ZERO_ARCMIN_STRING,
                                   catalogs, get_query_payload, cache)
>>>>>>> f8356a4b

    def query_region_maps(self, position, radius, missions=__ALL_STRING,
                          get_query_payload=False, cache=True):
        """
        This method queries a chosen region for all available maps and returns a
        TableList with all the found maps metadata for the chosen missions and
        region.

        Parameters
        ----------
        position : str or `astropy.coordinates` object
            Can either be a string of the location, eg 'M51', or the coordinates
            of the object.
        radius : str or `~astropy.units.Quantity`
            The radius of a region.
        missions : string or list, optional
            Can be either a specific mission or a list of missions (all mission
            names are found in list_missions()) or 'all' to search in all
            missions. Defaults to 'all'.
        get_query_payload : bool, optional
            When set to True the method returns the HTTP request parameters.
            Defaults to False.
        cache : bool, optional
            When set to True the method will use a cache located at
            .astropy/astroquery/cache. Defaults to True.

        Returns
        -------
        table_list : `~astroquery.utils.TableList`
            Each mission returns a `~astropy.table.Table` with the metadata
            and observations available for the chosen missions and region.
            It is structured in a TableList like this:
            TableList with 8 tables:
            '0:HERSCHEL' with 8 column(s) and 25 row(s)
            '1:HST' with 8 column(s) and 735 row(s)

        Examples
        --------
        query_region_maps("m101", "14'", "all")

        import astropy.units as u
        query_region_maps("265.05, 69.0", 14*u.arcmin, "Herschel")
        query_region_maps("265.05, 69.0", ["Herschel", "HST"])
        """
        sanitized_position = self._sanitize_input_position(position)
        sanitized_radius = self._sanitize_input_radius(radius)
        sanitized_missions = self._sanitize_input_mission(missions)

        query_result = {}

        coordinates = commons.parse_coordinates(sanitized_position)

        self._store_query_result_maps(query_result, sanitized_missions,
                                      coordinates, sanitized_radius,
                                      get_query_payload, cache)

        if (get_query_payload):
            return query_result

        return commons.TableList(query_result)
<<<<<<< HEAD
    
    def query_region_catalogs(self, position, radius, catalogs=__ALL_STRING,  
                              row_limit=__DEFAULT_SOURCE_LIMIT, 
=======

    def query_region_catalogs(self, position, radius, catalogs=__ALL_STRING,
>>>>>>> f8356a4b
                              get_query_payload=False, cache=True):
        """
        This method queries a chosen region for all available catalogs and
        returns a TableList with all the found catalogs metadata for the chosen
        missions and region.

        Parameters
        ----------
        position : str or `astropy.coordinates` object
            Can either be a string of the location, eg 'M51', or the coordinates
            of the object.
        radius : str or `~astropy.units.Quantity`
            The radius of a region.
        catalogs : string or list, optional
<<<<<<< HEAD
            Can be either a specific catalog or a list of catalogs (all catalog 
            names are found in list_catalogs()) or 'all' to search in all 
            catalogs. Defaults to 'all'. 
        row_limit : int, optional
            Determines how many rows that will be fetched from the database
            for each mission. Can be -1 to select maximum (currently 100 000).
            Defaults to 2000. 
=======
            Can be either a specific catalog or a list of catalogs (all catalog
            names are found in list_catalogs()) or 'all' to search in all
            catalogs. Defaults to 'all'.
>>>>>>> f8356a4b
        get_query_payload : bool, optional
            When set to True the method returns the HTTP request parameters.
            Defaults to False.
        cache : bool, optional
            When set to True the method will use a cache located at
            .astropy/astroquery/cache. Defaults to True.

        Returns
        -------
        table_list : `~astroquery.utils.TableList`
            Each mission returns a `~astropy.table.Table` with the metadata of
            the catalogs available for the chosen mission and region.
            It is structured in a TableList like this:
            TableList with 8 tables:
            '0:Gaia DR1 TGA' with 8 column(s) and 25 row(s)
            '1:HSC' with 8 column(s) and 75 row(s)

        Examples
        --------
        query_region_catalogs("m101", "14'", "all")

        import astropy.units as u
        query_region_catalogs("265.05, 69.0", 14*u.arcmin, "Gaia DR1 TGA")
        query_region_catalogs("265.05, 69.0", 14*u.arcmin, ["Gaia DR1 TGA", "HSC"])
        """
        sanitized_position = self._sanitize_input_position(position)
        sanitized_radius = self._sanitize_input_radius(radius)
        sanitized_catalogs = self._sanitize_input_catalogs(catalogs)
        sanitized_row_limit = self._sanitize_input_row_limit(row_limit)

        coordinates = commons.parse_coordinates(sanitized_position)

        query_result = {}
<<<<<<< HEAD
                
        self._store_query_result_catalogs(query_result, sanitized_catalogs, 
                                          coordinates, sanitized_radius,
                                          sanitized_row_limit, 
=======

        self._store_query_result_catalogs(query_result, sanitized_catalogs,
                                          coordinates, sanitized_radius,
>>>>>>> f8356a4b
                                          get_query_payload, cache)

        if (get_query_payload):
            return query_result

        return commons.TableList(query_result)

    def get_maps(self, query_table_list, missions=__ALL_STRING,
                 download_dir=__MAPS_STRING, cache=True):
        """
        This method takes the dictionary of missions and metadata as returned by
        query_region_maps and downloads all maps to the selected folder.
        The method returns a dictionary which is divided by mission.
        All mission except Herschel returns a list of HDULists.
        For Herschel each item in the list is a dictionary where the used
        filter is the key and the HDUList is the value.

        Parameters
        ----------
        query_table_list : `~astroquery.utils.TableList`
            A TableList with all the missions wanted and their respective
            metadata. Usually the return value of query_region_maps.
        missions : string or list, optional
            Can be either a specific mission or a list of missions (all mission
            names are found in list_missions()) or 'all' to search in all
            missions. Defaults to 'all'.
        download_dir : string, optional
            The folder where all downloaded maps should be stored.
            Defaults to a folder called 'Maps' in the current working directory.
        cache : bool, optional
            When set to True the method will use a cache located at
            .astropy/astroquery/cache. Defaults to True.

        Returns
        -------
        maps : `dict`
            All mission except Herschel returns a list of HDULists.
            For Herschel each item in the list is a dictionary where the used
            filter is the key and the HDUList is the value.
            It is structured in a dictionary like this:
            dict: {
            'HERSCHEL': [{'70': [HDUList], ' 160': [HDUList]}, {'70': [HDUList], ' 160': [HDUList]}, ...],
            'HST':[[HDUList], HDUList], HDUList], HDUList], HDUList], ...],
            'XMM-EPIC' : [HDUList], HDUList], HDUList], HDUList], ...]
            ...
            }

        Examples
        --------
        get_maps(query_region_catalogs("m101", "14'", "all"))

        """
        sanitized_query_table_list = self._sanitize_input_table_list(query_table_list)
        sanitized_missions = self._sanitize_input_mission(missions)

        maps = dict()

        for query_mission in sanitized_query_table_list.keys():
            for mission in sanitized_missions:
                #INTEGRAL does not have a product url yet.
                if (query_mission.lower() == self.__INTEGRAL_STRING):
                    print("INTEGRAL does not yet support downloading of "
                          "fits files")
                    break
                if (query_mission.lower() == mission.lower()):
                    maps[query_mission] = (
                        self._get_maps_for_mission(
                            sanitized_query_table_list[query_mission],
                            query_mission,
                            download_dir,
                            cache))
                    break
        if (len(sanitized_query_table_list) > 0):
            log.info("Maps available at %s" %os.path.abspath(download_dir))
        else:
            print("No maps found")
        return maps
<<<<<<< HEAD
    
    def get_images(self, position, radius=__ZERO_ARCMIN_STRING, missions=__ALL_STRING, 
=======

    def get_images(self, position, radius=__ZERO_ARCMIN_STRING, missions=__ALL_STRING,
>>>>>>> f8356a4b
                   download_dir=__MAPS_STRING, cache=True):
        """
        This method gets the fits files available for the selected position and
        mission and downloads all maps to the the selected folder.
        The method returns a dictionary which is divided by mission.
        All mission except Herschel returns a list of HDULists.
        For Herschel each item in the list is a dictionary where the used
        filter is the key and the HDUList is the value.

        Parameters
        ----------
        position : str or `astropy.coordinates` object
            Can either be a string of the location, eg 'M51', or the coordinates
            of the object.
        radius : str or `~astropy.units.Quantity`, optional
            The radius of a region. Defaults to 0.
        missions : string or list, optional
<<<<<<< HEAD
            Can be either a specific mission or a list of missions (all mission 
            names are found in list_missions()) or 'all' to search in all 
            missions. Defaults to 'all'. 
        download_dir : string, optional
            The folder where all downloaded maps should be stored. 
            Defaults to a folder called 'Maps' in the current working directory. 
=======
            Can be either a specific mission or a list of missions (all mission
            names are found in list_missions()) or 'all' to search in all
            missions. Defaults to 'all'.
        download_dir : string, optional
            The folder where all downloaded maps should be stored.
            Defaults to a folder called 'Maps' in the current working directory.
>>>>>>> f8356a4b
        cache : bool, optional
            When set to True the method will use a cache located at
            .astropy/astroquery/cache. Defaults to True.

        Returns
        -------
        maps : `dict`
            All mission except Herschel returns a list of HDULists.
            For Herschel each item in the list is a dictionary where the used
            filter is the key and the HDUList is the value.
            It is structured in a dictionary like this:
            dict: {
            'HERSCHEL': [{'70': [HDUList], ' 160': [HDUList]}, {'70': [HDUList], ' 160': [HDUList]}, ...],
            'HST':[[HDUList], HDUList], HDUList], HDUList], HDUList], ...],
            'XMM-EPIC' : [HDUList], HDUList], HDUList], HDUList], ...]
            ...
            }

        Examples
        --------
        get_images("m101", "14'", "all")

        """
        sanitized_position = self._sanitize_input_position(position)
        sanitized_radius = self._sanitize_input_radius(radius)
        sanitized_missions = self._sanitize_input_mission(missions)

        maps = dict()

        map_query_result = self.query_region_maps(sanitized_position,
                                                  sanitized_radius,
                                                  sanitized_missions,
                                                  get_query_payload=False,
                                                  cache=cache)

        for query_mission in map_query_result.keys():
            #INTEGRAL does not have a product url yet.
            if (query_mission.lower() == self.__INTEGRAL_STRING):
                print("INTEGRAL does not yet support downloading of "
                      "fits files")
                continue
            maps[query_mission] = (
                self._get_maps_for_mission(
<<<<<<< HEAD
                    map_query_result[query_mission], 
                    query_mission, 
                    download_dir, 
=======
                    map_query_result[query_mission],
                    query_mission,
                    download_dir,
>>>>>>> f8356a4b
                    cache))

        print("Maps available at %s" %os.path.abspath(download_dir))
        return maps

    def _sanitize_input_position(self, position):
        if (isinstance(position, str) or isinstance(position,
                                                    commons.CoordClasses)):
            return position
        else:
            raise ValueError("Position must be either a string or "
                             "astropy.coordinates")

    def _sanitize_input_radius(self, radius):
        if (isinstance(radius, str) or isinstance(radius,
                                                  astropy.units.Quantity)):
            return radius
        else:
            raise ValueError("Radius must be either a string or "
                             "astropy.units.Quantity")

    def _sanitize_input_mission(self, missions):
        if (isinstance(missions, list)):
            return missions
        if (isinstance(missions, str)):
            if (missions.lower() == self.__ALL_STRING):
                return self.list_maps()
            else:
                return [missions]
        raise ValueError("Mission must be either a string or a list of "
                         "missions")

    def _sanitize_input_catalogs(self, catalogs):
        if (isinstance(catalogs, list)):
            return catalogs
        if (isinstance(catalogs, str)):
            if (catalogs.lower() == self.__ALL_STRING):
                return self.list_catalogs()
            else:
                return [catalogs]
        raise ValueError("Catalog must be either a string or a list of "
                         "catalogs")

    def _sanitize_input_table_list(self, table_list):
        if (isinstance(table_list, commons.TableList)):
            return table_list
        raise ValueError("Query_table_list must be an astropy.utils.TableList")
<<<<<<< HEAD
    
    def _sanitize_input_row_limit(self, row_limit):
        if (isinstance(row_limit, int)):
            return row_limit
        
        raise ValueError("Row_limit must be an integer")
      
=======

>>>>>>> f8356a4b
    def _get_maps_for_mission(self, maps_table, mission, download_dir, cache):
        maps = []

        if (len(maps_table[self.__PRODUCT_URL_STRING]) > 0):
<<<<<<< HEAD
            mission_directory = self._create_mission_directory(mission, 
                                                               download_dir)    
            print("Starting download of %s data. (%d files)" 
=======
            mission_directory = self._create_mission_directory(mission,
                                                               download_dir)
            print("Starting download of %s data. (%d files)"
>>>>>>> f8356a4b
                  %(mission, len(maps_table[self.__PRODUCT_URL_STRING])))
            for index in range(len(maps_table)):
                product_url = (maps_table[self.__PRODUCT_URL_STRING][index]
                               .decode('utf-8'))
                observation_id = (maps_table[self.__OBSERVATION_ID_STRING][index]
                                  .decode('utf-8'))
                print("Downloading Observation ID: %s from %s"
                      %(observation_id, product_url), end=" ")
                sys.stdout.flush()
                directory_path = mission_directory + "/"
                if (mission.lower() == self.__HERSCHEL_STRING):
                    herschel_filter = (maps_table[self.__FILTER_STRING][index]
                                       .decode('utf-8').split(","))
                    maps.append(self._get_herschel_observation(product_url,
                                                               directory_path,
                                                               herschel_filter,
                                                               cache))

                else:
                    response = self._request('GET', product_url, cache = cache)
                    file_name = ""
                    if (product_url.endswith(self.__FITS_STRING)):
                        file_name = (directory_path +
                                     self._extract_file_name_from_url(product_url))
                    else:
                        file_name = (directory_path +
                                     self._extract_file_name_from_response_header(response.headers))

                    fits_data = response.content
                    with open(file_name, 'wb') as fits_file:
                        fits_file.write(fits_data)
                        fits_file.close()
                        maps.append(fits.open(file_name))

                print("[Done]")
            print("Downloading of %s data complete." %mission)

        return maps

    def _get_herschel_observation(self, product_url, directory_path, filters,
                                  cache):
        observation = dict()
        tar_file = tempfile.NamedTemporaryFile()
        response = self._request('GET', product_url, cache = cache)
        tar_file.write(response.content)
        with tarfile.open(tar_file.name,'r') as tar:
            i = 0
            for member in tar.getmembers():
                member_name = member.name.lower()
                if ('hspire' in member_name or 'hpacs' in member_name):
                    tar.extract(member, directory_path)
                    member.name = (
                        self._remove_extra_herschel_directory(member.name,
                                                              directory_path))
                    observation[filters[i]] = fits.open(directory_path +
                                                        member.name)
                    i += 1
        return observation

    def _remove_extra_herschel_directory(self, file_and_directory_name,
                                         directory_path):
        full_directory_path = os.path.abspath(directory_path)
        file_name = file_and_directory_name[file_and_directory_name.index("/") + 1:]
        os.renames(os.path.join(full_directory_path, file_and_directory_name),
                   os.path.join(full_directory_path, file_name))
        return file_name
<<<<<<< HEAD
    
=======

>>>>>>> f8356a4b
    def _create_mission_directory(self, mission, download_dir):
        if (download_dir == self.__MAPS_STRING):
            mission_directory = self.__MAPS_STRING + "/" + mission
        else:
<<<<<<< HEAD
            mission_directory = (download_dir + "/" + self.__MAPS_STRING + 
=======
            mission_directory = (download_dir + "/" + self.__MAPS_STRING +
>>>>>>> f8356a4b
                                 "/" + mission)
        if not os.path.exists(mission_directory):
            os.makedirs(mission_directory)
        return mission_directory

    def _extract_file_name_from_response_header(self, headers):
        content_disposition = headers.get('Content-Disposition')
        filename_string = "filename="
        start_index = (content_disposition.index(filename_string) +
                       len(filename_string))
        if (content_disposition[start_index] == '\"'):
            start_index += 1

        if (self.__FITS_STRING in content_disposition[start_index : ]):
            end_index = (
                content_disposition.index(self.__FITS_STRING, start_index + 1) +
                len(self.__FITS_STRING))
            return content_disposition[start_index : end_index]
        elif (self.__FTZ_STRING in content_disposition[start_index : ]):
            end_index = (
                content_disposition.index(self.__FTZ_STRING, start_index + 1) +
                len(self.__FTZ_STRING))
            return content_disposition[start_index : end_index]
        elif (self.__TAR_STRING in content_disposition[start_index : ]):
            end_index = (
                content_disposition.index(self.__TAR_STRING, start_index + 1) +
                len(self.__TAR_STRING))
            return content_disposition[start_index : end_index]
        else:
            raise ValueError("Could not find file name in header. "
                             "Content disposition: %s." %content_disposition)

    def _extract_file_name_from_url(self, product_url):
        start_index = product_url.rindex("/") + 1
        return product_url[start_index:]

    def _query_region_maps(self, coordinates, radius, observation_name,
                           get_query_payload, cache):
        observation_tap_name = (
            self._find_observation_tap_table_name(observation_name, cache))
        query = (
            self._build_observation_query(coordinates, radius,
                                          self._find_observation_parameters(observation_tap_name,
                                                                            cache)))
        request_payload = self._create_request_payload(query)
        if (get_query_payload):
            return request_payload
        return self._get_and_parse_from_tap(request_payload, cache)
<<<<<<< HEAD
    
    def _query_region_catalog(self, coordinates, radius, catalog_name, row_limit, 
                              get_query_payload, cache):
        catalog_tap_name = self._find_catalog_tap_table_name(catalog_name, cache)
        query = self._build_catalog_query(coordinates, radius, row_limit,
                                          self._find_catalog_parameters(catalog_tap_name, 
=======

    def _query_region_catalog(self, coordinates, radius, catalog_name,
                              get_query_payload, cache):
        catalog_tap_name = self._find_catalog_tap_table_name(catalog_name, cache)
        query = self._build_catalog_query(coordinates, radius,
                                          self._find_catalog_parameters(catalog_tap_name,
>>>>>>> f8356a4b
                                                                        cache))
        request_payload = self._create_request_payload(query)
        if (get_query_payload):
            return request_payload
        return self._get_and_parse_from_tap(request_payload, cache)

    def _build_observation_query(self, coordinates, radius, json):
        raHours, dec = commons.coord_to_radec(coordinates)
        ra = raHours * 15.0 # Converts to degrees
        radiusDeg = commons.radius_to_unit(radius, unit='deg')

        select_query = "SELECT DISTINCT "

        metadata = json[self.__METADATA_STRING]
        metadata_tap_names = ", ".join(["%s" % entry[self.__TAP_NAME_STRING]
                                        for entry in metadata])

        from_query = " FROM %s" %json[self.__TAP_TABLE_STRING]
        if (radiusDeg != 0 or json[self.__IS_SURVEY_MISSION_STRING]):
            if (json[self.__IS_SURVEY_MISSION_STRING]):
                area_or_point_string = "pos"
            else:
                area_or_point_string = "fov"
            where_query = (" WHERE 1=CONTAINS(%s, CIRCLE('ICRS', %f, %f, %f));"
                           %(area_or_point_string, ra, dec, radiusDeg))
        else:
            area_or_point_string = "fov"
            where_query = (" WHERE 1=CONTAINS(POINT('ICRS', %f, %f), %s);"
                           %(ra, dec, area_or_point_string))

        query = "".join([select_query, metadata_tap_names, from_query,
             where_query])
<<<<<<< HEAD
        return query  
               
    def _build_catalog_query(self, coordinates, radius, row_limit, json):
        raHours, dec = commons.coord_to_radec(coordinates) 
        ra = raHours * 15.0 # Converts to degrees
        radiusDeg = commons.radius_to_unit(radius, unit='deg')

        select_query = "SELECT "
        if(row_limit > 0):
            select_query = "".join([select_query, "TOP %s " %row_limit])
        elif(not row_limit == -1):
            raise ValueError("Invalid value of row_limit")
        
=======
        return query

    def _build_catalog_query(self, coordinates, radius, json):
        raHours, dec = commons.coord_to_radec(coordinates)
        ra = raHours * 15.0 # Converts to degrees
        radiusDeg = commons.radius_to_unit(radius, unit='deg')

        select_query = "SELECT TOP %s " %json[self.__SOURCE_LIMIT_STRING]

>>>>>>> f8356a4b
        metadata = json[self.__METADATA_STRING]
        metadata_tap_names = ", ".join(["%s" % entry[self.__TAP_NAME_STRING]
                                        for entry in metadata])

        from_query = " FROM %s" %json[self.__TAP_TABLE_STRING]
        if (radiusDeg == 0):
            where_query = (" WHERE 1=CONTAINS(%s, CIRCLE('ICRS', %f, %f, %f))"
                           %(json[self.__POS_TAP_STRING], ra, dec,
                             commons.radius_to_unit(
                                 self.__MIN_RADIUS_CATALOG_STRING, unit='deg')))
        else:
            where_query = (" WHERE 1=CONTAINS(%s, CIRCLE('ICRS', %f, %f, %f))"
                           %(json[self.__POS_TAP_STRING], ra, dec, radiusDeg))
        order_by_query = " ORDER BY %s;" %json[self.__ORDER_BY_STRING]

        query = "".join([select_query, metadata_tap_names, from_query,
                        where_query, order_by_query])

        return query

    def _store_query_result_maps(self, query_result, missions, coordinates,
                                 radius, get_query_payload, cache):
        for mission in missions:
            mission_table = self._query_region_maps(coordinates, radius,
                                                    mission, get_query_payload,
                                                    cache)
            if (len(mission_table) > 0):
                query_result[mission.upper()] = mission_table
<<<<<<< HEAD
    
    def _store_query_result_catalogs(self, query_result, catalogs, coordinates, 
                                     radius, row_limit, get_query_payload, cache):
        for catalog in catalogs:
            catalog_table = self._query_region_catalog(coordinates, radius, 
                                                       catalog, row_limit,
                                                       get_query_payload, cache)
=======

    def _store_query_result_catalogs(self, query_result, catalogs, coordinates,
                                     radius, get_query_payload, cache):
        for catalog in catalogs:
            catalog_table = self._query_region_catalog(coordinates, radius,
                                                       catalog, get_query_payload,
                                                       cache)
>>>>>>> f8356a4b
            if (len(catalog_table) > 0):
                query_result[catalog.upper()] = catalog_table

    def _find_observation_parameters(self, mission_name, cache):
        return self._find_mission_parameters_in_json(mission_name,
                                                     self._get_observation_json(cache))

    def _find_catalog_parameters(self, catalog_name, cache):
        return self._find_mission_parameters_in_json(catalog_name,
                                                     self._get_catalogs_json(cache))

    def _find_mission_parameters_in_json(self, mission_tap_name, json):
        for mission in json:
            if (mission[self.__TAP_TABLE_STRING] == mission_tap_name):
                return mission
        raise ValueError("Input tap name %s not available." %mission_tap_name)

    def _find_observation_tap_table_name(self, mission_name, cache):
        return self._find_mission_tap_table_name(
            self._fetch_and_parse_json(self.__OBSERVATIONS_STRING, cache),
            mission_name)

    def _find_catalog_tap_table_name(self, mission_name, cache):
        return self._find_mission_tap_table_name(
            self._fetch_and_parse_json(self.__CATALOGS_STRING, cache),
            mission_name)

    def _find_mission_tap_table_name(self, json, mission_name):
        for index in range(len(json)):
            if (json[index][self.__MISSION_STRING].lower() == mission_name.lower()):
                return json[index][self.__TAP_TABLE_STRING]

        raise ValueError("Input %s not available." %mission_name)
        return None

    def _get_observation_json(self, cache):
        return self._fetch_and_parse_json(self.__OBSERVATIONS_STRING, cache)

    def _get_catalogs_json(self, cache):
        return self._fetch_and_parse_json(self.__CATALOGS_STRING, cache)

    def _fetch_and_parse_json(self, object_name, cache):
        url = self.URLbase + "/" + object_name
        response = self._request('GET', url, cache = cache)
        string_response = response.content.decode('utf-8')
        json_response = json.loads(string_response)
        return json_response[object_name]

    def _json_object_field_to_list(self, json, field_name):
        response_list = []
        for index in range(len(json)):
            response_list.append(json[index][field_name])
        return response_list

    def _create_request_payload(self, query):
        return {'REQUEST':'doQuery', 'LANG':'ADQL', 'FORMAT': 'VOTABLE',
                'QUERY': query}

    def _get_and_parse_from_tap(self, request_payload, cache):
        response = self._send_get_request("/tap/sync", request_payload, cache)
        return self._parse_xml_table(response)

    def _send_get_request(self, url_extension, request_payload, cache):
        url = self.URLbase + url_extension
        return self._request('GET', url, params=request_payload,
                             timeout=self.TIMEOUT, cache=cache)

    def _parse_xml_table(self, response):
        # try to parse the result into an astropy.Table, else
        # return the raw result with an informative error message.
        try:
            tf = six.BytesIO(response.content)
            vo_table = votable.parse(tf, pedantic = False)
            first_table = vo_table.get_first_table()
            table = first_table.to_table(use_names_over_ids = True)
            return table
        except Exception as ex:
            self.response = response
            self.table_parse_error = ex
            raise TableParseError(
                "Failed to parse ESASky VOTABLE result! The raw response can be "
                "found in self.response, and the error in "
                "self.table_parse_error.")

ESASky = ESASkyClass()<|MERGE_RESOLUTION|>--- conflicted
+++ resolved
@@ -24,12 +24,8 @@
 
     URLbase = conf.urlBase
     TIMEOUT = conf.timeout
-<<<<<<< HEAD
     DEFAULT_ROW_LIMIT = conf.row_limit
     
-=======
-
->>>>>>> f8356a4b
     __FITS_STRING = ".fits"
     __FTZ_STRING = ".FTZ"
     __TAR_STRING = ".tar"
@@ -117,14 +113,9 @@
         """
         return self.query_region_maps(position, self.__ZERO_ARCMIN_STRING, missions,
                                get_query_payload, cache)
-<<<<<<< HEAD
         
     def query_object_catalogs(self, position, catalogs=__ALL_STRING, 
                               row_limit=__DEFAULT_SOURCE_LIMIT, 
-=======
-
-    def query_object_catalogs(self, position, catalogs=__ALL_STRING,
->>>>>>> f8356a4b
                               get_query_payload=False, cache=True):
         """
         This method queries a chosen object or coordinate for all available
@@ -139,7 +130,6 @@
             Can either be a string of the location, eg 'M51', or the coordinates
             of the object.
         catalogs : string or list, optional
-<<<<<<< HEAD
             Can be either a specific catalog or a list of catalogs (all catalog 
             names are found in list_catalogs()) or 'all' to search in all 
             catalogs. Defaults to 'all'. 
@@ -147,11 +137,6 @@
             Determines how many rows that will be fetched from the database
             for each mission. Can be -1 to select maximum (currently 100 000).
             Defaults to 2000. 
-=======
-            Can be either a specific catalog or a list of catalogs (all catalog
-            names are found in list_catalogs()) or 'all' to search in all
-            catalogs. Defaults to 'all'.
->>>>>>> f8356a4b
         get_query_payload : bool, optional
             When set to True the method returns the HTTP request parameters.
             Defaults to False.
@@ -175,14 +160,9 @@
         query_object_catalogs("265.05, 69.0", "Gaia DR1 TGA")
         query_object_catalogs("265.05, 69.0", ["Gaia DR1 TGA", "HSC"])
         """
-<<<<<<< HEAD
         return self.query_region_catalogs(position, self.__ZERO_ARCMIN_STRING, 
                                           row_limit, catalogs, 
                                           get_query_payload, cache)
-=======
-        return self.query_region_catalogs(position, self.__ZERO_ARCMIN_STRING,
-                                   catalogs, get_query_payload, cache)
->>>>>>> f8356a4b
 
     def query_region_maps(self, position, radius, missions=__ALL_STRING,
                           get_query_payload=False, cache=True):
@@ -243,14 +223,9 @@
             return query_result
 
         return commons.TableList(query_result)
-<<<<<<< HEAD
     
     def query_region_catalogs(self, position, radius, catalogs=__ALL_STRING,  
                               row_limit=__DEFAULT_SOURCE_LIMIT, 
-=======
-
-    def query_region_catalogs(self, position, radius, catalogs=__ALL_STRING,
->>>>>>> f8356a4b
                               get_query_payload=False, cache=True):
         """
         This method queries a chosen region for all available catalogs and
@@ -265,7 +240,6 @@
         radius : str or `~astropy.units.Quantity`
             The radius of a region.
         catalogs : string or list, optional
-<<<<<<< HEAD
             Can be either a specific catalog or a list of catalogs (all catalog 
             names are found in list_catalogs()) or 'all' to search in all 
             catalogs. Defaults to 'all'. 
@@ -273,11 +247,6 @@
             Determines how many rows that will be fetched from the database
             for each mission. Can be -1 to select maximum (currently 100 000).
             Defaults to 2000. 
-=======
-            Can be either a specific catalog or a list of catalogs (all catalog
-            names are found in list_catalogs()) or 'all' to search in all
-            catalogs. Defaults to 'all'.
->>>>>>> f8356a4b
         get_query_payload : bool, optional
             When set to True the method returns the HTTP request parameters.
             Defaults to False.
@@ -311,16 +280,10 @@
         coordinates = commons.parse_coordinates(sanitized_position)
 
         query_result = {}
-<<<<<<< HEAD
                 
         self._store_query_result_catalogs(query_result, sanitized_catalogs, 
                                           coordinates, sanitized_radius,
                                           sanitized_row_limit, 
-=======
-
-        self._store_query_result_catalogs(query_result, sanitized_catalogs,
-                                          coordinates, sanitized_radius,
->>>>>>> f8356a4b
                                           get_query_payload, cache)
 
         if (get_query_payload):
@@ -398,13 +361,8 @@
         else:
             print("No maps found")
         return maps
-<<<<<<< HEAD
-    
-    def get_images(self, position, radius=__ZERO_ARCMIN_STRING, missions=__ALL_STRING, 
-=======
 
     def get_images(self, position, radius=__ZERO_ARCMIN_STRING, missions=__ALL_STRING,
->>>>>>> f8356a4b
                    download_dir=__MAPS_STRING, cache=True):
         """
         This method gets the fits files available for the selected position and
@@ -422,21 +380,12 @@
         radius : str or `~astropy.units.Quantity`, optional
             The radius of a region. Defaults to 0.
         missions : string or list, optional
-<<<<<<< HEAD
             Can be either a specific mission or a list of missions (all mission 
             names are found in list_missions()) or 'all' to search in all 
             missions. Defaults to 'all'. 
         download_dir : string, optional
-            The folder where all downloaded maps should be stored. 
-            Defaults to a folder called 'Maps' in the current working directory. 
-=======
-            Can be either a specific mission or a list of missions (all mission
-            names are found in list_missions()) or 'all' to search in all
-            missions. Defaults to 'all'.
-        download_dir : string, optional
             The folder where all downloaded maps should be stored.
             Defaults to a folder called 'Maps' in the current working directory.
->>>>>>> f8356a4b
         cache : bool, optional
             When set to True the method will use a cache located at
             .astropy/astroquery/cache. Defaults to True.
@@ -480,15 +429,9 @@
                 continue
             maps[query_mission] = (
                 self._get_maps_for_mission(
-<<<<<<< HEAD
-                    map_query_result[query_mission], 
-                    query_mission, 
-                    download_dir, 
-=======
                     map_query_result[query_mission],
                     query_mission,
                     download_dir,
->>>>>>> f8356a4b
                     cache))
 
         print("Maps available at %s" %os.path.abspath(download_dir))
@@ -536,30 +479,19 @@
         if (isinstance(table_list, commons.TableList)):
             return table_list
         raise ValueError("Query_table_list must be an astropy.utils.TableList")
-<<<<<<< HEAD
     
     def _sanitize_input_row_limit(self, row_limit):
         if (isinstance(row_limit, int)):
             return row_limit
-        
         raise ValueError("Row_limit must be an integer")
       
-=======
-
->>>>>>> f8356a4b
     def _get_maps_for_mission(self, maps_table, mission, download_dir, cache):
         maps = []
 
         if (len(maps_table[self.__PRODUCT_URL_STRING]) > 0):
-<<<<<<< HEAD
-            mission_directory = self._create_mission_directory(mission, 
-                                                               download_dir)    
-            print("Starting download of %s data. (%d files)" 
-=======
             mission_directory = self._create_mission_directory(mission,
                                                                download_dir)
             print("Starting download of %s data. (%d files)"
->>>>>>> f8356a4b
                   %(mission, len(maps_table[self.__PRODUCT_URL_STRING])))
             for index in range(len(maps_table)):
                 product_url = (maps_table[self.__PRODUCT_URL_STRING][index]
@@ -626,20 +558,12 @@
         os.renames(os.path.join(full_directory_path, file_and_directory_name),
                    os.path.join(full_directory_path, file_name))
         return file_name
-<<<<<<< HEAD
-    
-=======
-
->>>>>>> f8356a4b
+
     def _create_mission_directory(self, mission, download_dir):
         if (download_dir == self.__MAPS_STRING):
             mission_directory = self.__MAPS_STRING + "/" + mission
         else:
-<<<<<<< HEAD
-            mission_directory = (download_dir + "/" + self.__MAPS_STRING + 
-=======
             mission_directory = (download_dir + "/" + self.__MAPS_STRING +
->>>>>>> f8356a4b
                                  "/" + mission)
         if not os.path.exists(mission_directory):
             os.makedirs(mission_directory)
@@ -688,21 +612,12 @@
         if (get_query_payload):
             return request_payload
         return self._get_and_parse_from_tap(request_payload, cache)
-<<<<<<< HEAD
     
     def _query_region_catalog(self, coordinates, radius, catalog_name, row_limit, 
                               get_query_payload, cache):
         catalog_tap_name = self._find_catalog_tap_table_name(catalog_name, cache)
         query = self._build_catalog_query(coordinates, radius, row_limit,
                                           self._find_catalog_parameters(catalog_tap_name, 
-=======
-
-    def _query_region_catalog(self, coordinates, radius, catalog_name,
-                              get_query_payload, cache):
-        catalog_tap_name = self._find_catalog_tap_table_name(catalog_name, cache)
-        query = self._build_catalog_query(coordinates, radius,
-                                          self._find_catalog_parameters(catalog_tap_name,
->>>>>>> f8356a4b
                                                                         cache))
         request_payload = self._create_request_payload(query)
         if (get_query_payload):
@@ -735,7 +650,6 @@
 
         query = "".join([select_query, metadata_tap_names, from_query,
              where_query])
-<<<<<<< HEAD
         return query  
                
     def _build_catalog_query(self, coordinates, radius, row_limit, json):
@@ -749,17 +663,6 @@
         elif(not row_limit == -1):
             raise ValueError("Invalid value of row_limit")
         
-=======
-        return query
-
-    def _build_catalog_query(self, coordinates, radius, json):
-        raHours, dec = commons.coord_to_radec(coordinates)
-        ra = raHours * 15.0 # Converts to degrees
-        radiusDeg = commons.radius_to_unit(radius, unit='deg')
-
-        select_query = "SELECT TOP %s " %json[self.__SOURCE_LIMIT_STRING]
-
->>>>>>> f8356a4b
         metadata = json[self.__METADATA_STRING]
         metadata_tap_names = ", ".join(["%s" % entry[self.__TAP_NAME_STRING]
                                         for entry in metadata])
@@ -788,7 +691,6 @@
                                                     cache)
             if (len(mission_table) > 0):
                 query_result[mission.upper()] = mission_table
-<<<<<<< HEAD
     
     def _store_query_result_catalogs(self, query_result, catalogs, coordinates, 
                                      radius, row_limit, get_query_payload, cache):
@@ -796,15 +698,6 @@
             catalog_table = self._query_region_catalog(coordinates, radius, 
                                                        catalog, row_limit,
                                                        get_query_payload, cache)
-=======
-
-    def _store_query_result_catalogs(self, query_result, catalogs, coordinates,
-                                     radius, get_query_payload, cache):
-        for catalog in catalogs:
-            catalog_table = self._query_region_catalog(coordinates, radius,
-                                                       catalog, get_query_payload,
-                                                       cache)
->>>>>>> f8356a4b
             if (len(catalog_table) > 0):
                 query_result[catalog.upper()] = catalog_table
 
